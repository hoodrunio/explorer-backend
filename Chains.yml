--- conflicted
+++ resolved
@@ -41,14 +41,8 @@
   logo: https://assets.coingecko.com/coins/images/16724/large/osmo.png
   # decimals: 6
   # version: 0.45
-<<<<<<< HEAD
-  rpc_url: https://rpc.cosmos.directory/osmosis
-  rest_url: https://rest.cosmos.directory/osmosis
-  grpc_url: https://osmosis-grpc.polkachu.com:12590
-=======
   rpc_url: https://osmosis-rpc.polkachu.com
   rest_url: https://osmosis-api.polkachu.com
->>>>>>> b87c1271
   wss_url: wss://rpc.osmosis.interbloc.org/websocket
   archive_url: empty
 
