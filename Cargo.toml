[package]
name = "explorer-backend"
version = "0.1.0"
edition = "2021"
build = "build.rs"

# See more keys and their definitions at https://doc.rust-lang.org/cargo/reference/manifest.html

[dependencies]
mongodb = { version = "2.3.1", default-features = false, features = [
    "tokio-runtime",
] }
actix = "0.13.0"
actix-cors = "0.6.4"
actix-web = "4.2.1"
base64 = "0.20.0"
chrono = "0.4.23"
futures = "0.3.25"
futures-core = "0.3.25"
hex = "0.4.3"
pin-project-lite = "0.2.9"
reqwest = { version = "0.11.12", features = ["json"] }
serde = { version = "1.0.147", features = ["derive"] }
serde_json = "1.0.87"
sha2 = "0.10.6"
tokio = { version = "1.21.2", features = ["full"] }
tokio-tungstenite = { version = "0.18.0", features = ["native-tls"] }
tendermint = "0.28.0"
cosmrs = "0.11.0"
serde_yaml = "0.9.16"
tracing = "0.1.37"
tracing-subscriber = "0.3.16"
tracing-actix-web = "0.7.0"
dotenvy = "0.15.6"
versions = { version = "4.1.0", features = ["serde"] }
bech32 = "0.9.1"
dashmap = "5.4.0"
serde-querystring = "0.1.0"
mongodb-cursor-pagination = { git = "https://github.com/testnetrunn/mongodb-cursor-pagination.git" }
rust_decimal = "1.28.1"
<<<<<<< HEAD
tonic = "0.8"
prost = "0.11"
prost-types = "0.11.8"
prost-wkt = "0.4.1"
prost-wkt-types = "0.4.1"
=======
>>>>>>> 989cc754

[build-dependencies]
serde = { version = "1.0.147", features = ["derive"] }
serde_json = "1.0.87"
reqwest = { version = "0.11.12", features = ["json"] }
tokio = { version = "1.21.2", features = ["full"] }
futures = "0.3.25"
tonic-build = "0.8"
prost-wkt-build = "0.4"<|MERGE_RESOLUTION|>--- conflicted
+++ resolved
@@ -38,14 +38,11 @@
 serde-querystring = "0.1.0"
 mongodb-cursor-pagination = { git = "https://github.com/testnetrunn/mongodb-cursor-pagination.git" }
 rust_decimal = "1.28.1"
-<<<<<<< HEAD
 tonic = "0.8"
 prost = "0.11"
 prost-types = "0.11.8"
 prost-wkt = "0.4.1"
 prost-wkt-types = "0.4.1"
-=======
->>>>>>> 989cc754
 
 [build-dependencies]
 serde = { version = "1.0.147", features = ["derive"] }
