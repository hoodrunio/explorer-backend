use std::fmt;
use cosmrs::abci::Data;

use mongodb::bson::doc;
use serde::{Deserialize, Serialize};

use crate::chain::Chain;
use crate::database::{EvmPollForDb, EvmPollParticipantForDb};
use crate::fetch::socket::EvmPollVote;
use crate::routes::{PaginationData, TNRAppError};

impl Chain {
    pub async fn get_supported_chains(&self, operator_address: &String) -> Result<EvmSupportedChains, TNRAppError> {
        let res = self.database.find_validator_supported_chains(operator_address).await?;

        Ok(res)
    }

    pub async fn get_evm_poll(&self, poll_id: &String) -> Result<EvmPollRespElement, TNRAppError> {
        let query = doc! {"poll_id": poll_id};
        let res = self.database.find_evm_poll(query).await?;

        Ok(res.into())
    }
}

#[derive(Deserialize, Serialize, Debug)]
<<<<<<< HEAD
pub struct EvmPollListDbResp {
    pub polls: Vec<EvmPollForDb>,
    pub pagination: PaginationData,
}

#[derive(Deserialize, Serialize, Debug)]
pub struct EvmPollListResp {
    pub polls: Vec<EvmPollRespElement>,
    pub pagination: PaginationData,
}

#[derive(Deserialize, Serialize, Debug)]
=======
>>>>>>> 989cc754
pub struct EvmPollRespElement {
    pub id: String,
    pub tx_id: String,
    pub sender_chain: String,
    pub event: String,
    pub status: String,
    pub height: u64,
    pub timestamp: u64,
    pub deposit_address: String,
    pub vote_count_info: EvmPollVoteCountInfoElement,
    pub participants: Vec<EvmPollParticipantForDb>,
}

impl From<EvmPollForDb> for EvmPollRespElement {
    fn from(value: EvmPollForDb) -> Self {
        let mut vote_count_info = EvmPollVoteCountInfoElement::default();
        value
            .participants
            .iter()
            .for_each(|participant| vote_count_info.increment_count(&participant.vote));

        Self {
            deposit_address: value.evm_deposit_address.clone(),
            event: value.action.clone(),
            status: value.status.to_string(),
            height: value.tx_height,
            id: value.poll_id.clone(),
            participants: value.participants.clone(),
            sender_chain: value.chain_name.clone(),
            tx_id: value.evm_tx_id,
            timestamp: value.timestamp,
            vote_count_info,
        }
    }
}

pub type EvmSupportedChains = Vec<String>;

#[derive(Deserialize, Serialize, Debug, Clone)]
pub enum PollStatus {
    Pending,
    Completed,
    Failed,
}

impl fmt::Display for PollStatus {
    fn fmt(&self, f: &mut fmt::Formatter) -> fmt::Result {
        match self {
            PollStatus::Pending => write!(f, "Pending"),
            PollStatus::Completed => write!(f, "Completed"),
            PollStatus::Failed => write!(f, "Failed"),
        }
    }
}

#[derive(Deserialize, Serialize, Debug)]
<<<<<<< HEAD
pub struct EvmVotesListResp {
    pub list: Vec<EvmVoteRespElement>,
    pub pagination: PaginationData,
}
=======
pub struct EvmVotesListResp(Vec<EvmVoteRespElement>);
>>>>>>> 989cc754

impl EvmVotesListResp {
    pub fn from_db_list(list_from_db: Vec<EvmPollForDb>, operator_address: String) -> Self {
        let mut votes: Vec<EvmVoteRespElement> = vec![];

        for evm_poll in list_from_db.iter() {
            if let Some(evm_vote) = evm_poll
                .participants
                .iter()
                .find(|participant| participant.operator_address == operator_address)
            {
                votes.push(EvmVoteRespElement {
                    operator_address: evm_vote.operator_address.clone(),
                    poll_id: evm_vote.poll_id.clone(),
                    chain_name: evm_vote.chain_name.clone(),
                    vote: evm_vote.vote.clone(),
                    time: evm_vote.time,
                    tx_height: evm_vote.tx_height,
                    tx_hash: evm_vote.tx_hash.clone(),
                    voter_address: evm_vote.voter_address.clone(),
                });
            };
        }

        Self(votes)
    }
}

#[derive(Deserialize, Serialize, Debug)]
pub struct EvmVoteRespElement {
    pub operator_address: String,
    pub poll_id: String,
    pub chain_name: String,
    pub vote: EvmPollVote,
    pub time: u64,
    pub tx_height: u64,
    pub tx_hash: String,
    pub voter_address: String,
}

#[derive(Deserialize, Serialize, Debug)]
pub struct EvmPollVoteCountInfoElement {
    pub yes: u32,
    pub no: u32,
    pub unsubmit: u32,
}

impl EvmPollVoteCountInfoElement {
    pub fn increment_count(&mut self, vote: &EvmPollVote) {
        match vote {
            EvmPollVote::Yes => self.yes += 1,
            EvmPollVote::No => self.no += 1,
            EvmPollVote::UnSubmit => self.unsubmit += 1,
        }
    }
}

impl Default for EvmPollVoteCountInfoElement {
    fn default() -> Self {
        Self { yes: 0, no: 0, unsubmit: 0 }
    }
}<|MERGE_RESOLUTION|>--- conflicted
+++ resolved
@@ -1,5 +1,4 @@
 use std::fmt;
-use cosmrs::abci::Data;
 
 use mongodb::bson::doc;
 use serde::{Deserialize, Serialize};
@@ -7,7 +6,7 @@
 use crate::chain::Chain;
 use crate::database::{EvmPollForDb, EvmPollParticipantForDb};
 use crate::fetch::socket::EvmPollVote;
-use crate::routes::{PaginationData, TNRAppError};
+use crate::routes::TNRAppError;
 
 impl Chain {
     pub async fn get_supported_chains(&self, operator_address: &String) -> Result<EvmSupportedChains, TNRAppError> {
@@ -25,21 +24,6 @@
 }
 
 #[derive(Deserialize, Serialize, Debug)]
-<<<<<<< HEAD
-pub struct EvmPollListDbResp {
-    pub polls: Vec<EvmPollForDb>,
-    pub pagination: PaginationData,
-}
-
-#[derive(Deserialize, Serialize, Debug)]
-pub struct EvmPollListResp {
-    pub polls: Vec<EvmPollRespElement>,
-    pub pagination: PaginationData,
-}
-
-#[derive(Deserialize, Serialize, Debug)]
-=======
->>>>>>> 989cc754
 pub struct EvmPollRespElement {
     pub id: String,
     pub tx_id: String,
@@ -96,14 +80,7 @@
 }
 
 #[derive(Deserialize, Serialize, Debug)]
-<<<<<<< HEAD
-pub struct EvmVotesListResp {
-    pub list: Vec<EvmVoteRespElement>,
-    pub pagination: PaginationData,
-}
-=======
 pub struct EvmVotesListResp(Vec<EvmVoteRespElement>);
->>>>>>> 989cc754
 
 impl EvmVotesListResp {
     pub fn from_db_list(list_from_db: Vec<EvmPollForDb>, operator_address: String) -> Self {
