use chrono::DateTime;
use futures::{future::join_all, FutureExt};
use serde::{Deserialize, Serialize};
use tokio::join;

use super::{
    others::{DenomAmount, Pagination, PaginationConfig},
    transactions::{Tx, TxResponse, TxsResp, TxsTransactionMessage, TxsTransactionMessageKnowns},
};
use crate::{
    chain::Chain,
    routes::{calc_pages, OutRestResponse},
};
use crate::fetch::others::Response;

impl Chain {
    /// Returns validator by given validator address.
    pub async fn get_validator(&self, validator_addr: &str) -> Result<OutRestResponse<ValidatorListValidator>, String> {
        let path = format!("/cosmos/staking/v1beta1/validators/{validator_addr}");

        match self.rest_api_request::<ValidatorResp>(&path, &[]).await {
            Ok(res) => Ok(OutRestResponse::new(res.validator, 0)),
            Err(error) => Err(error),
        }
    }
    /// Returns the signing info by given cons address.
    pub async fn get_validator_signing_info(&self, cons_addr: &str) -> Result<OutRestResponse<InternalSlashingSigningInfoItem>, String> {
        let path = format!("/cosmos/slashing/v1beta1/signing_infos/{cons_addr}");

        let resp = self.rest_api_request::<SigningInfoResp>(&path, &[]).await?;

        let signing_info = resp.val_signing_info.try_into()?;

        Ok(OutRestResponse::new(signing_info, 0))
    }

    /// Returns the delegations to given validator address.
    pub async fn get_validator_delegations(
        &self,
        validator_addr: &str,
        config: PaginationConfig,
    ) -> Result<OutRestResponse<Vec<InternalDelegation>>, String> {
        let path = format!("/cosmos/staking/v1beta1/validators/{validator_addr}/delegations");

        let mut query = vec![];

        query.push(("pagination.reverse", format!("{}", config.is_reverse())));
        query.push(("pagination.limit", format!("{}", config.get_limit())));
        query.push(("pagination.count_total", "true".to_string()));
        query.push(("pagination.offset", format!("{}", config.get_offset())));

        let resp = self.rest_api_request::<ValidatorDelegationsResp>(&path, &query).await?;

        let mut delegations = vec![];

        for delegation in resp.delegation_responses {
            delegations.push(InternalDelegation {
                address: delegation.delegation.delegator_address,
                amount: self.calc_amount_u128_to_f64(
                    delegation
                        .balance
                        .amount
                        .parse::<u128>()
                        .map_err(|_| format!("Cannot parse delegation balance, '{}'.", delegation.balance.amount))?,
                ),
            })
        }

        let pages = calc_pages(resp.pagination, config)?;

        Ok(OutRestResponse::new(delegations, pages))
    }

    /// Returns the unbonding delegations to given validator address.
    pub async fn get_validator_unbondings(
        &self,
        validator_addr: &str,
        config: PaginationConfig,
    ) -> Result<OutRestResponse<Vec<InternalUnbonding>>, String> {
        let path = format!("/cosmos/staking/v1beta1/validators/{validator_addr}/unbonding_delegations");

        let mut query = vec![];

        query.push(("pagination.reverse", format!("{}", config.is_reverse())));
        query.push(("pagination.limit", format!("{}", config.get_limit())));
        query.push(("pagination.count_total", "true".to_string()));
        query.push(("pagination.offset", format!("{}", config.get_offset())));

        let resp = self.rest_api_request::<ValidatorUnbondingsResp>(&path, &query).await?;

        let mut unbondings = vec![];

        for unbonding in &resp.unbonding_responses {
            for entry in &unbonding.entries {
                unbondings.push(InternalUnbonding {
                    address: unbonding.delegator_address.to_string(),
                    balance: self.calc_amount_u128_to_f64(
                        entry
                            .balance
                            .parse::<u128>()
                            .map_err(|_| format!("Cannot parse unbonding delegation balance, '{}'.", entry.balance))?,
                    ),
                    completion_time: DateTime::parse_from_rfc3339(&entry.completion_time)
                        .map_err(|_| format!("Cannot parse unbonding delegation completion datetime, '{}'.", entry.completion_time))?
                        .timestamp_millis(),
                })
            }
        }

        let pages = calc_pages(resp.pagination, config)?;

        Ok(OutRestResponse::new(unbondings, pages))
    }

    /// Returns the redelegations to given validator address.
    pub async fn get_validator_redelegations(
        &self,
        validator_addr: &str,
        config: PaginationConfig,
    ) -> Result<OutRestResponse<Vec<InternalRedelegation>>, String> {
        let mut query = vec![];
        query.push(("events", format!("redelegate.source_validator='{}'", validator_addr)));
        query.push(("message.action", "'/cosmos.staking.v1beta1.MsgBeginRedelegate'".to_string()));
        query.push(("pagination.reverse", format!("{}", config.is_reverse())));
        query.push(("pagination.limit", format!("{}", config.get_limit())));
        query.push(("pagination.count_total", "true".to_string()));
        query.push(("pagination.offset", format!("{}", config.get_offset())));
        query.push(("order_by", "ORDER_BY_DESC".to_string()));

        let resp = self.rest_api_request::<TxsResp>("/cosmos/tx/v1beta1/txs", &query).await?;

        let mut redelegations = vec![];

        for i in 0..resp.txs.len() {
            let (tx, tx_response) = (
                resp.txs
                    .get(i)
                    .ok_or_else(|| "The count of transactions and transaction responses aren't the same.".to_string())?,
                resp.tx_responses
                    .get(i)
                    .ok_or_else(|| "The count of transactions and transaction responses aren't the same.".to_string())?,
            );

            redelegations.push(InternalRedelegation::new(tx, tx_response, self).await?)
        }

        let pages = calc_pages(resp.pagination, config)?;

        Ok(OutRestResponse::new(redelegations, pages))
    }

    /// Returns validator info by given validator address.
    pub async fn get_validator_info(&self, validator_addr: &str) -> Result<OutRestResponse<InternalValidator>, String> {
        let path = format!("/cosmos/staking/v1beta1/validators/{validator_addr}");

        let (resp, bonded_height) = join!(
            self.rest_api_request::<ValidatorResp>(&path, &[]),
            self.get_validator_bonded_height(&validator_addr)
        );

<<<<<<< HEAD
        let bonded_height = bonded_height?;

=======
        let bonded_height = bonded_height.unwrap_or(0);
>>>>>>> 0920f6aa
        let validator = resp?.validator;

        let validator_metadata = self
            .database
            .find_validator_by_operator_addr(&validator.operator_address.clone())
            .await?;

        let delegator_shares = self.calc_amount_u128_to_f64(
            validator
                .delegator_shares
                .split_once('.')
                .map(|(pri, _)| pri)
                .unwrap_or(&validator.delegator_shares)
                .parse::<u128>()
                .map_err(|_| format!("Cannot parse delegator shares, {}.", validator.delegator_shares))?,
        );

        let validator = InternalValidator {
            logo_url: validator_metadata.logo_url,
            commission: validator
                .commission
                .commission_rates
                .rate
                .parse()
                .map_err(|_| format!("Cannot parse commission rate, '{}'.", validator.commission.commission_rates.rate))?,
            uptime: 0.0, // TODO!
            status: {
                // UNCOMMENT BELOW IF YOU KNOW HOW TO CALC CONSENSUS ADDRESS
                // let signing_info = self
                //    .get_validator_signing_info(&validator_metadata.consensus_address.unwrap_or("how to calc".into()))
                //    .await?;

                if validator.jailed {
                    "Jailed"
                } else if validator.status == "BOND_STATUS_UNBONDED" {
                    "Inactive"
                    // } else if signing_info.value.tombstoned {
                    //   "Tombstoned"
                } else {
                    "Active"
                }
                    .to_string()
            },
            max_commission: validator
                .commission
                .commission_rates
                .max_rate
                .parse()
                .map_err(|_| format!("Cannot parse maximum commission rate, '{}'.", validator.commission.commission_rates.rate))?,
            self_delegate_address: self
                .convert_valoper_to_self_delegate_address(&validator.operator_address)
                .ok_or_else(|| format!("Cannot parse self delegate address, {}.", validator.operator_address))?,
            operator_address: validator.operator_address,
            consensus_address: validator_metadata.consensus_address.unwrap_or("how to calc".into()), // Learn how to calculate consensus address, and change the property type to `String` not `Option<String>`.
            name: validator.description.moniker,
            website: validator.description.website,
            details: validator.description.details,
            voting_power: delegator_shares as u64,
            voting_power_percentage: 0.0, // temporary  (delegator_shares / total_bonded_tokens), `total_bonded_tokens` is from the database. IMPLEMENT PARAMS CRON_JOB AND SAVE THEM TO MONGO_DB.
            bonded_height,
            voting_power_change: 0.0, // TODO!
        };

        Ok(OutRestResponse::new(validator, 0))
    }

    /// Returns all the validators by given delegator address.
    pub async fn get_validators_by_delegator(&self, delegator_addr: &str, pagination_config: PaginationConfig) -> Result<ValidatorsResp, String> {
        let path = format!("/cosmos/staking/v1beta1/delegators/{delegator_addr}/validators");

        let mut query = vec![];

        query.push(("pagination.reverse", format!("{}", pagination_config.is_reverse())));
        query.push(("pagination.limit", format!("{}", pagination_config.get_limit())));
        query.push(("pagination.count_total", "true".to_string()));
        query.push(("pagination.offset", format!("{}", pagination_config.get_offset())));

        self.rest_api_request(&path, &query).await
    }

    /// Returns accumulated commission of given validator.
    pub async fn get_validator_commission(&self, validator_addr: &str) -> Result<ValidatorCommisionResp, String> {
        let path = format!("/cosmos/distribution/v1beta1/validators/{validator_addr}/commission");

        self.rest_api_request(&path, &[]).await
    }

    /// Returns rewards of given validator.
    pub async fn get_validator_rewards(&self, validator_addr: &str) -> Result<ValidatorRewardsResp, String> {
        let path = format!("/cosmos/distribution/v1beta1/validators/{validator_addr}/outstanding_rewards");

        self.rest_api_request(&path, &[]).await
    }

    /// Returns the list of validators with bonded status.
    pub async fn get_validators_bonded(&self, pagination_config: PaginationConfig) -> Result<ValidatorListApiResp, String> {
        let mut query = vec![];

        query.push(("status", "BOND_STATUS_BONDED".to_string()));
        query.push(("pagination.reverse", format!("{}", pagination_config.is_reverse())));
        query.push(("pagination.limit", format!("{}", pagination_config.get_limit())));
        query.push(("pagination.count_total", "true".to_string()));
        query.push(("pagination.offset", format!("{}", pagination_config.get_offset())));

        self.rest_api_request("/cosmos/staking/v1beta1/validators", &query).await
    }

    /// Returns the list of validators with unbonded status.
    pub async fn get_validators_unbonded(&self, pagination_config: PaginationConfig) -> Result<ValidatorListApiResp, String> {
        let mut query = vec![];

        query.push(("status", "BOND_STATUS_UNBONDED".to_string()));
        query.push(("pagination.reverse", format!("{}", pagination_config.is_reverse())));
        query.push(("pagination.limit", format!("{}", pagination_config.get_limit())));
        query.push(("pagination.count_total", "true".to_string()));
        query.push(("pagination.offset", format!("{}", pagination_config.get_offset())));

        self.rest_api_request("/cosmos/staking/v1beta1/validators", &query).await
    }

    /// Returns the list of validators with unbonding status.
    pub async fn get_validators_unbonding(&self, pagination_config: PaginationConfig) -> Result<ValidatorListApiResp, String> {
        let mut query = vec![];

        query.push(("status", "BOND_STATUS_UNBONDING".to_string()));
        query.push(("pagination.reverse", format!("{}", pagination_config.is_reverse())));
        query.push(("pagination.limit", format!("{}", pagination_config.get_limit())));
        query.push(("pagination.count_total", "true".to_string()));
        query.push(("pagination.offset", format!("{}", pagination_config.get_offset())));

        self.rest_api_request("/cosmos/staking/v1beta1/validators", &query).await
    }

    /// Returns the list of validators with unspecified status.
    pub async fn get_validators_unspecified(&self, pagination_config: PaginationConfig) -> Result<ValidatorListApiResp, String> {
        let mut query = vec![];

        query.push(("pagination.reverse", format!("{}", pagination_config.is_reverse())));
        query.push(("pagination.limit", format!("{}", pagination_config.get_limit())));
        query.push(("pagination.count_total", "true".to_string()));
        query.push(("pagination.offset", format!("{}", pagination_config.get_offset())));

        self.rest_api_request("/cosmos/staking/v1beta1/validators", &query).await
    }

    /// Returns validator information by given delegator validator pair.
    pub async fn get_delegator_validator_pair_info(&self, delegator_addr: &str, validator_addr: &str) -> Result<ValidatorResp, String> {
        let path = format!("/cosmos/staking/v1beta1/delegators/{delegator_addr}/validators/{validator_addr}");

        self.rest_api_request(&path, &[]).await
    }

    /// Returns the latest validator set.
    pub async fn get_validator_set(&self) -> Result<OutRestResponse<Vec<ValidatorSetValidator>>, String> {
        let config = PaginationConfig::new().limit(100);

        let mut first_resp = self._get_validator_set(config).await?;

        let mut validator_set = vec![];

        validator_set.append(&mut first_resp.value);

        let pages_to_request = first_resp.pages;

        let mut jobs = vec![];

        for page in 2..=pages_to_request {
            jobs.push(self._get_validator_set(config.page(page)))
        }

        let resps = join_all(jobs).await;

        for resp in resps {
            let mut validators = resp?.value;

            validator_set.append(&mut validators)
        }

        Ok(OutRestResponse::new(validator_set, 0))
    }

    /// Returns the latest validator set.
    async fn _get_validator_set(&self, config: PaginationConfig) -> Result<OutRestResponse<Vec<ValidatorSetValidator>>, String> {
        let mut query = vec![];

        query.push(("pagination.reverse", format!("{}", config.is_reverse())));
        query.push(("pagination.limit", format!("{}", config.get_limit())));
        query.push(("pagination.count_total", "true".to_string()));
        query.push(("pagination.offset", format!("{}", config.get_offset())));

        let resp = self
            .rest_api_request::<ValidatorSetResp>("/cosmos/base/tendermint/v1beta1/validatorsets/latest", &query)
            .await?;

        let pages = calc_pages(resp.pagination, config)?;

        let validators = resp.validators;

        Ok(OutRestResponse::new(validators, pages))
    }

    /// Returns the validator set at given height.
    pub async fn get_validator_set_by_height(&self, height: u64) -> Result<OutRestResponse<Vec<ValidatorSetValidator>>, String> {
        let config = PaginationConfig::new().limit(100);

        let mut first_resp = self._get_validator_set_by_height(height, config).await?;

        let mut validator_set = vec![];

        validator_set.append(&mut first_resp.value);

        let pages_to_request = first_resp.pages;

        let mut jobs = vec![];

        // tracing!("{}", pages_to_request);

        for page in 2..=pages_to_request {
            jobs.push(self._get_validator_set(config.page(page)))
        }

        let resps = join_all(jobs).await;

        for resp in resps {
            let mut validators = resp?.value;

            validator_set.append(&mut validators)
        }

        Ok(OutRestResponse::new(validator_set, 0))
    }

    /// Returns the validator set at given height.
    pub async fn _get_validator_set_by_height(
        &self,
        height: u64,
        config: PaginationConfig,
    ) -> Result<OutRestResponse<Vec<ValidatorSetValidator>>, String> {
        let path = format!("/cosmos/base/tendermint/v1beta1/validatorsets/{height}");
        let mut query = vec![];

        query.push(("pagination.reverse", format!("{}", config.is_reverse())));
        query.push(("pagination.limit", format!("{}", config.get_limit())));
        query.push(("pagination.count_total", "true".to_string()));
        query.push(("pagination.offset", format!("{}", config.get_offset())));

        let resp = self.rest_api_request::<ValidatorSetResp>(&path, &query).await?;

        let validators = resp.validators;

        // println!("{}", resp.pagination.total.clone());
        let pages = calc_pages(resp.pagination, config)?;

        Ok(OutRestResponse::new(validators, pages))
    }

    /// Returns the validator set at given height.
    async fn get_validator_bonded_height(&self, valoper_addr: &str) -> Result<u64, String> {
        let mut query = vec![];
        let default_bonded_height = "0";

        query.push(("events", format!("create_validator.validator='{}'", valoper_addr)));
        query.push(("pagination.reverse", format!("{}", true)));
        query.push(("pagination.limit", 1.to_string()));

        let resp = self.rest_api_request::<TxsResp>(&format!("/cosmos/tx/v1beta1/txs"), &query).await?;

<<<<<<< HEAD
        let bonded_height_str = resp
            .tx_responses
            .get(0)
            .ok_or_else(|| "Couldn't find bonded height.".to_string())?
            .height
            .clone();
=======
        let bonded_height_str = match resp.tx_responses.get(0) {
            Some(tx) => tx.height.clone(),
            None => default_bonded_height.into(),
        };
>>>>>>> 0920f6aa

        let bonded_height = bonded_height_str
            .parse::<u64>()
            .map_err(|_| format!("Cannot parse bonded height, {}.", bonded_height_str))?;

        Ok(bonded_height)
    }
}

#[derive(Deserialize, Serialize, Debug)]
pub struct ValidatorSetResp {
    pub validators: Vec<ValidatorSetValidator>,
    pub pagination: Pagination,
}

#[derive(Deserialize, Serialize, Debug)]
pub struct ValidatorSetValidator {
    /// Validator address. Eg: `"cosmosvalcons14sk4vptumprktehmuvvf0yynarjy4gv08t64t4""`
    pub address: String,
    /// Public key.
    pub pub_key: ValidatorSetPubKey,
}

#[derive(Deserialize, Serialize, Debug)]
pub struct ValidatorSetPubKey {
    /// Validator pubkey. Eg: `"LtiHVLCcE+oFII0vpIl9mfkGDmk9BpPg1eUkvKnO4xw=""`
    pub key: String,
}

#[derive(Deserialize, Serialize, Debug)]
pub struct InternalUnbonding {
    pub address: String,
    pub balance: f64,
    pub completion_time: i64,
}

#[derive(Deserialize, Serialize, Debug)]
pub struct ValidatorUnbondingsResp {
    /// Array of delegation responses.
    pub unbonding_responses: Vec<ValidatorUnbonding>,
    /// Pagination.
    pagination: Pagination,
}

#[derive(Deserialize, Serialize, Debug)]
pub struct ValidatorUnbonding {
    /// Delegator address. Eg: `"evmos1q9f3hdrm5fmllf53ne5yxcytjmhelpyuf06vtj"`
    delegator_address: String,
    /// Delegator address. Eg: `"evmosvaloper1zwr06uz8vrwkcnd05e5yddamvghn93a4hsyewa"`
    validator_address: String,
    /// Entries.
    entries: Vec<ValidatorUnbondingEntry>,
}

#[derive(Deserialize, Serialize, Debug)]
pub struct ValidatorUnbondingEntry {
    /// Unbonding entry creation height. Eg: `"6883291"`
    creation_height: String,
    /// Unbonding entry completion time. Eg: `"2022-11-22T16:06:08.996987184Z"`
    completion_time: String,
    /// Unbonding entry initial balance. Eg: `"300000000000000000"`
    initial_balance: String,
    /// Unbonding entry initial balance. Eg: `"300000000000000000"`
    balance: String,
}

#[derive(Deserialize, Serialize, Debug)]
pub struct InternalDelegation {
    address: String,
    amount: f64,
}

#[derive(Deserialize, Serialize, Debug)]
pub struct ValidatorDelegationsResp {
    /// Array of delegation responses.
    pub delegation_responses: Vec<ValidatorDelegation>,
    /// Pagination.
    pagination: Pagination,
}

#[derive(Deserialize, Serialize, Debug)]
pub struct ValidatorDelegation {
    /// Delegation.
    delegation: ValidatorDelegationDelegation,
    /// Balance.
    balance: DenomAmount,
}

#[derive(Deserialize, Serialize, Debug)]
pub struct ValidatorDelegationDelegation {
    /// Delegator address. Eg: `"evmos1q9f3hdrm5fmllf53ne5yxcytjmhelpyuf06vtj"`
    delegator_address: String,
    /// Delegator address. Eg: `"evmosvaloper1zwr06uz8vrwkcnd05e5yddamvghn93a4hsyewa"`
    validator_address: String,
    /// Delegation shares. Eg: `"300000000000000000.000000000000000000"`
    shares: String,
}

#[derive(Deserialize, Serialize, Debug)]
pub struct ValidatorResp {
    /// Validator.
    pub validator: ValidatorListValidator,
}

#[derive(Deserialize, Serialize, Debug)]
pub struct ValidatorsResp {
    /// Array of validators.
    pub validators: Vec<ValidatorListValidator>,
    /// Pagination.
    pub pagination: Pagination,
}

#[derive(Deserialize, Serialize, Debug)]
pub struct ValidatorCommisionResp {
    /// Validator commission.
    pub commission: ValidatorCommision,
}

#[derive(Deserialize, Serialize, Debug)]
pub struct ValidatorCommision {
    /// Array of amounts and demons.
    pub commission: Vec<DenomAmount>,
}

#[derive(Deserialize, Serialize, Debug)]
pub struct ValidatorRewardsResp {
    /// Validator rewards.
    pub rewards: ValidatorCommision,
}

#[derive(Deserialize, Serialize, Debug)]
pub struct ValidatorRewards {
    /// Array of amounts and denoms.
    pub rewards: Vec<DenomAmount>,
}

#[derive(Deserialize, Serialize, Debug)]
pub struct ValidatorListApiResp {
    /// Array of validators.
    pub validators: Vec<ValidatorListValidator>,
    /// Pagination.
    pub pagination: Pagination,
}

#[derive(Deserialize, Serialize, Debug)]
pub struct ValidatorListResp {
    pub validators: Vec<ValidatorListElement>,
    pub pagination: Pagination,
}

#[derive(Deserialize, Serialize, Debug)]
pub struct ValidatorListElement {
    pub rank: usize,
    pub moniker: String,
    pub voting_power: u64,
    pub voting_power_ratio: f64,
    pub cumulative_share: f64,
    pub validator_commissions: ValidatorListValidatorCommission,
    pub uptime: f64,
    pub missed_29k: u64,
}

impl ValidatorListResp {
    async fn convert(other: ValidatorListApiResp, chain: &Chain) -> Self {
        for validator in other.validators {

            let staking_pool_resp = chain.get_staking_pool().await.map_err(|e| Response::Error(e))?;
            let bonded_height = bonded_height?;
            let delegator_shares = chain.format_delegator_share(&validator.delegator_shares).map_err(|err| Response::Error(err))?;
            let voting_power_ratio = (delegator_shares / staking_pool_resp?.value.bonded as f64);

        }
        let validators = other.validators.into_iter().map(|v| {
            ValidatorListElement {
                rank: 0,
                moniker: v.description.moniker,
                voting_power: 0,
                voting_power_ratio: 0.0,
                cumulative_share: 0.0,
                validator_commissions: v.commission,
                uptime: 0,
                missed_29k: 0,
            }
        });
        Self {
            validators: vec![],
            pagination: other.pagination,
        }
    }
}

#[derive(Deserialize, Serialize, Debug)]
pub struct ConsensusPubkey {
    /// Type of public key. Eg: `"/cosmos.crypto.secp256k1.PubKey"`
    #[serde(rename = "@type")]
    pub key_type: String,
    /// Consensus public key. Eg: `"zy/GxGwk1Pm3HiG67iani1u+MUieM98ZvSIrXC8mISE="`
    pub key: String,
}

#[derive(Deserialize, Serialize, Debug)]
pub struct ValidatorListValidator {
    /// Operator address. Eg: `"evmosvaloper1qq95x6dhrdnrfunlth5uh24tkrfphzl9crd3xr"`
    pub operator_address: String,
    /// Consensus public key.
    pub consensus_pubkey: ConsensusPubkey,
    /// Jailed state. Eg: `false`
    pub jailed: bool,
    /// Status. Eg: `"BOND_STATUS_BONDED"`
    pub status: String,
    /// Tokens. Eg: `"145722654634775400576772"`
    pub tokens: String,
    /// Delegator shares. Eg: `"146454922655204548581706.446790192014497216"`
    pub delegator_shares: String,
    /// Description.
    pub description: ValidatorListValidatorDescription,
    /// Unbonding height. Eg: `"2580496"`
    pub unbonding_height: String,
    /// Unbonding time. Eg: `"2022-08-21T03:48:38.952541966Z"`
    pub unbonding_time: String,
    /// Validator commission.
    pub commission: ValidatorListValidatorCommission,
    /// Minimum self delegation. Eg: `"1"`
    pub min_self_delegation: String,
}

#[derive(Deserialize, Serialize, Debug)]
pub struct InternalValidator {
    logo_url: String,
    commission: f64,
    uptime: f64,
    max_commission: f64,
    operator_address: String,
    consensus_address: String,
    name: String,
    website: String,
    self_delegate_address: String,
    details: String,
    voting_power_percentage: f64,
    voting_power: u64,
    bonded_height: u64,
    voting_power_change: f64,
    status: String,
}

#[derive(Deserialize, Serialize, Debug)]
pub struct ValidatorListValidatorCommission {
    /// Validator commission rates.
    pub commission_rates: ValidatorListValidatorCommissionRates,
    /// Validator commission update time. Eg: `"2022-03-02T19:00:00Z"`
    pub update_time: String,
}

#[derive(Deserialize, Serialize, Debug)]
pub struct ValidatorListValidatorCommissionRates {
    /// Validator commission rate. Eg: `"0.050000000000000000"`
    pub rate: String,
    /// Validator maximum commission rate. Eg: `"0.200000000000000000"`
    pub max_rate: String,
    /// Validator maximum commission change rate. Eg: `"0.010000000000000000"`
    pub max_change_rate: String,
}

#[derive(Deserialize, Serialize, Debug)]
pub struct ValidatorListValidatorDescription {
    /// Validator moniker. Eg: `"heisenbug"`
    pub moniker: String,
    /// Validator identity. Eg: `"367960C067E253A4"`
    pub identity: String,
    /// Validator website. Eg: `"https://heisenbug.one"`
    pub website: String,
    /// Validator security contact. Eg: `"@heisenbug_evmos"`
    pub security_contact: String,
    /// Validator details. Eg: `"reliable \u0026\u0026 secure staking"`
    pub details: String,
}

#[derive(Deserialize, Serialize, Debug)]
pub struct InternalRedelegation {
    pub amount: f64,
    pub completion_time: i64,
    pub delegator_address: String,
    pub validator_to_address: String,
    pub validator_to_logo_url: String,
    pub validator_to_name: String,
}

impl InternalRedelegation {
    pub async fn new(tx: &Tx, tx_response: &TxResponse, chain: &Chain) -> Result<Self, String> {
        let (delegator_address, validator_dst_address, amount) = match tx.body.messages.get(0) {
            Some(TxsTransactionMessage::Known(TxsTransactionMessageKnowns::Redelegate {
                                                  delegator_address,
                                                  validator_src_address: _,
                                                  validator_dst_address,
                                                  amount,
                                              })) => (delegator_address.clone(), validator_dst_address.clone(), amount),
            _ => return Err(format!("Tx doesn't have a redelegation message, {}.", tx_response.txhash)),
        };

        let validator_to_metadata = chain.database.find_validator_by_operator_addr(&validator_dst_address).await?;

        Ok(Self {
            amount: chain.calc_amount_u128_to_f64(
                amount
                    .amount
                    .parse()
                    .map_err(|_| format!("Cannot parse redelegation amount, {}.", amount.amount))?,
            ),
            completion_time: match tx_response.logs.get(0) {
                Some(log) => match log.events.iter().find(|event| event.r#type == "redelegate") {
                    Some(event) => match event.attributes.iter().find(|attr| attr.key == "completion_time") {
                        Some(attr) => match DateTime::parse_from_rfc3339(&attr.value) {
                            Ok(date_time) => date_time.timestamp_millis(),
                            _ => return Err(format!("Cannot parse datetime, {}.", attr.value)),
                        },
                        _ => {
                            return Err(format!(
                                "Tx redelagate event log doesn't have `completion_time` attribute, {}.",
                                tx_response.txhash
                            ));
                        }
                    },
                    _ => return Err(format!("Tx doesn't have a redelagate event log, {}.", tx_response.txhash)),
                },
                _ => return Err(format!("Tx doesn't have a log, {}.", tx_response.txhash)),
            },
            validator_to_address: validator_to_metadata.operator_address,
            validator_to_logo_url: validator_to_metadata.logo_url,
            validator_to_name: validator_to_metadata.name,
            delegator_address,
        })
    }
}

#[derive(Deserialize, Serialize, Debug)]
pub struct SlashingSigningInfo {
    pub info: Vec<SlashingSigningInfoItem>,
    pub pagination: Pagination,
}

#[derive(Deserialize, Serialize, Debug)]
pub struct SlashingSigningInfoItem {
    /// Validator address. Eg: `"evmosvalcons1qx4hehfny66jfzymzn6d5t38m0ely3cvw6zn06"`
    pub address: String,
    /// The block height slashing is started at. Eg: `"0"`
    pub start_height: String,
    /// Unknown. Eg: `"5888077"`
    pub index_offset: String,
    /// The time jailed until. Eg: `"2022-05-14T04:31:49.705643236Z"`
    pub jailed_until: String,
    /// Tombstoned state. Eg: `false`
    pub tombstoned: bool,
    /// The count of missed blocks. Eg: `"16433"`
    pub missed_blocks_counter: String,
}

#[derive(Deserialize, Serialize, Debug)]
pub struct InternalSlashingSigningInfoItem {
    /// Validator address. Eg: `"evmosvalcons1qx4hehfny66jfzymzn6d5t38m0ely3cvw6zn06"`
    pub address: String,
    /// The block height slashing is started at. Eg: `0`
    pub start_height: u64,
    /// Unknown. Eg: `5888077`
    pub index_offset: u64,
    /// The timestamp in milliseconds jailed until.
    pub jailed_until: i64,
    /// Tombstoned state. Eg: `false`
    pub tombstoned: bool,
    /// The count of missed blocks. Eg: `16433`
    pub missed_blocks_counter: u64,
}

impl TryFrom<SlashingSigningInfoItem> for InternalSlashingSigningInfoItem {
    type Error = String;
    fn try_from(value: SlashingSigningInfoItem) -> Result<Self, Self::Error> {
        Ok(Self {
            address: value.address,
            start_height: value
                .start_height
                .parse()
                .map_err(|_| format!("Cannot parse slashing start height, `{}`.", value.start_height))?,
            index_offset: value
                .start_height
                .parse()
                .map_err(|_| format!("Cannot parse slashing index offset, `{}`.", value.index_offset))?,
            jailed_until: DateTime::parse_from_rfc3339(&value.jailed_until)
                .map_err(|_| format!("Cannot parse jailed untile datetime, '{}'", value.jailed_until))?
                .timestamp_millis(),
            tombstoned: value.tombstoned,
            missed_blocks_counter: value
                .missed_blocks_counter
                .parse()
                .map_err(|_| format!("Cannot parse missed blocks counter, `{}`.", value.missed_blocks_counter))?,
        })
    }
}

#[derive(Deserialize, Serialize, Debug)]
pub struct SigningInfoResp {
    /// Validator signing info.
    pub val_signing_info: SlashingSigningInfoItem,
}<|MERGE_RESOLUTION|>--- conflicted
+++ resolved
@@ -1,4 +1,4 @@
-use chrono::DateTime;
+use chrono::{DateTime, Duration, Utc};
 use futures::{future::join_all, FutureExt};
 use serde::{Deserialize, Serialize};
 use tokio::join;
@@ -11,6 +11,7 @@
     chain::Chain,
     routes::{calc_pages, OutRestResponse},
 };
+use crate::utils::convert_consensus_pubkey_to_consensus_address;
 use crate::fetch::others::Response;
 
 impl Chain {
@@ -153,34 +154,37 @@
     pub async fn get_validator_info(&self, validator_addr: &str) -> Result<OutRestResponse<InternalValidator>, String> {
         let path = format!("/cosmos/staking/v1beta1/validators/{validator_addr}");
 
-        let (resp, bonded_height) = join!(
+        let (resp, bonded_height, staking_pool_resp) = join!(
             self.rest_api_request::<ValidatorResp>(&path, &[]),
-            self.get_validator_bonded_height(&validator_addr)
+            self.get_validator_bonded_height(&validator_addr),
+            self.get_staking_pool()
         );
 
-<<<<<<< HEAD
-        let bonded_height = bonded_height?;
-
-=======
         let bonded_height = bonded_height.unwrap_or(0);
->>>>>>> 0920f6aa
         let validator = resp?.validator;
+        let bonded_tokens = staking_pool_resp?.value.bonded as f64;
 
         let validator_metadata = self
             .database
             .find_validator_by_operator_addr(&validator.operator_address.clone())
             .await?;
 
-        let delegator_shares = self.calc_amount_u128_to_f64(
-            validator
-                .delegator_shares
-                .split_once('.')
-                .map(|(pri, _)| pri)
-                .unwrap_or(&validator.delegator_shares)
-                .parse::<u128>()
-                .map_err(|_| format!("Cannot parse delegator shares, {}.", validator.delegator_shares))?,
-        );
-
+        let delegator_shares = match self.format_delegator_share(&validator.delegator_shares) {
+            Ok(val) => val,
+            Err(err) => return Err(err)
+        };
+
+        let voting_power_percentage = (delegator_shares / bonded_tokens) * 100.0;
+        let voting_power_change_24h = self.get_validator_voting_power_percentage_change(
+            &validator.operator_address,
+            Duration::hours(24),
+            voting_power_percentage)
+            .await.unwrap_or(0.0);
+
+        let consensus_address = convert_consensus_pubkey_to_consensus_address(&validator.consensus_pubkey.key, &format!("{}valcons", self.config.base_prefix));
+        let val_status_enum = self.get_validator_status(&validator, &consensus_address).await?;
+        let uptime = self.get_validator_uptime(&consensus_address, &Some(&val_status_enum)).await?;
+        let status = val_status_enum.as_str().to_string();
         let validator = InternalValidator {
             logo_url: validator_metadata.logo_url,
             commission: validator
@@ -189,24 +193,6 @@
                 .rate
                 .parse()
                 .map_err(|_| format!("Cannot parse commission rate, '{}'.", validator.commission.commission_rates.rate))?,
-            uptime: 0.0, // TODO!
-            status: {
-                // UNCOMMENT BELOW IF YOU KNOW HOW TO CALC CONSENSUS ADDRESS
-                // let signing_info = self
-                //    .get_validator_signing_info(&validator_metadata.consensus_address.unwrap_or("how to calc".into()))
-                //    .await?;
-
-                if validator.jailed {
-                    "Jailed"
-                } else if validator.status == "BOND_STATUS_UNBONDED" {
-                    "Inactive"
-                    // } else if signing_info.value.tombstoned {
-                    //   "Tombstoned"
-                } else {
-                    "Active"
-                }
-                    .to_string()
-            },
             max_commission: validator
                 .commission
                 .commission_rates
@@ -217,14 +203,16 @@
                 .convert_valoper_to_self_delegate_address(&validator.operator_address)
                 .ok_or_else(|| format!("Cannot parse self delegate address, {}.", validator.operator_address))?,
             operator_address: validator.operator_address,
-            consensus_address: validator_metadata.consensus_address.unwrap_or("how to calc".into()), // Learn how to calculate consensus address, and change the property type to `String` not `Option<String>`.
             name: validator.description.moniker,
             website: validator.description.website,
             details: validator.description.details,
             voting_power: delegator_shares as u64,
-            voting_power_percentage: 0.0, // temporary  (delegator_shares / total_bonded_tokens), `total_bonded_tokens` is from the database. IMPLEMENT PARAMS CRON_JOB AND SAVE THEM TO MONGO_DB.
+            status,
+            uptime,
+            consensus_address,
             bonded_height,
-            voting_power_change: 0.0, // TODO!
+            voting_power_percentage,
+            voting_power_change_24h,
         };
 
         Ok(OutRestResponse::new(validator, 0))
@@ -431,25 +419,83 @@
 
         let resp = self.rest_api_request::<TxsResp>(&format!("/cosmos/tx/v1beta1/txs"), &query).await?;
 
-<<<<<<< HEAD
-        let bonded_height_str = resp
-            .tx_responses
-            .get(0)
-            .ok_or_else(|| "Couldn't find bonded height.".to_string())?
-            .height
-            .clone();
-=======
         let bonded_height_str = match resp.tx_responses.get(0) {
             Some(tx) => tx.height.clone(),
             None => default_bonded_height.into(),
         };
->>>>>>> 0920f6aa
 
         let bonded_height = bonded_height_str
             .parse::<u64>()
             .map_err(|_| format!("Cannot parse bonded height, {}.", bonded_height_str))?;
 
         Ok(bonded_height)
+    }
+
+    pub async fn get_validator_uptime(&self, consensus_address: &str, val_status: &Option<&ValidatorStatus>) -> Result<f64, String> {
+        let default_uptime_value = 0.0;
+
+        if *val_status.unwrap() != ValidatorStatus::Active {
+            return Ok(default_uptime_value);
+        }
+
+        let (val_signing_info_resp, all_params_resp) = join!(self.get_validator_signing_info(&consensus_address),self.get_params_all());
+
+        let val_signing_info = val_signing_info_resp?.value;
+        let all_params = all_params_resp?.value;
+
+        Ok((1.0 - (val_signing_info.missed_blocks_counter as f64 / all_params.slashing.signed_blocks_window as f64)))
+    }
+
+    pub async fn get_validator_status(&self, validator: &ValidatorListValidator, consensus_address: &str) -> Result<ValidatorStatus, String> {
+        let signing_info = self
+            .get_validator_signing_info(&consensus_address)
+            .await?;
+
+        let status = if validator.jailed {
+            ValidatorStatus::Jailed
+        } else if validator.status == "BOND_STATUS_UNBONDED" {
+            ValidatorStatus::Inactive
+        } else if signing_info.value.tombstoned {
+            ValidatorStatus::Tombstoned
+        } else {
+            ValidatorStatus::Active
+        };
+
+        Ok(status)
+    }
+
+    pub async fn get_validator_voting_power_percentage_change(
+        &self,
+        validator_operator_address: &str,
+        period: Duration,
+        current_voting_power_percentage: f64) -> Result<f64, String> {
+        let voting_powers_history = match self.database.find_historical_data_by_operator_address(&validator_operator_address).await {
+            Ok(voting_power_db) => {
+                voting_power_db.voting_power_data
+            }
+            Err(err) => return Err(err)
+        };
+
+        let period_millis = period.num_milliseconds();
+        let lower_constraint_timestamp = Utc::now().timestamp_millis() - period_millis;
+
+        let mut potential_voting_power: Option<f64> = None;
+
+        for voting_power in voting_powers_history {
+            if voting_power.ts < lower_constraint_timestamp {
+                potential_voting_power = Some(voting_power.voting_power);
+            } else {
+                break;
+            };
+        };
+
+        match potential_voting_power {
+            Some(value) => {
+                let bonded_tokens = self.get_staking_pool().await?.value.bonded as f64;
+                Ok((((value / bonded_tokens) * 100.0) - current_voting_power_percentage))
+            }
+            None => Err("Could not calculate voting power change".to_string())
+        }
     }
 }
 
@@ -685,7 +731,7 @@
     voting_power_percentage: f64,
     voting_power: u64,
     bonded_height: u64,
-    voting_power_change: f64,
+    voting_power_change_24h: f64,
     status: String,
 }
 
@@ -845,4 +891,25 @@
 pub struct SigningInfoResp {
     /// Validator signing info.
     pub val_signing_info: SlashingSigningInfoItem,
+}
+
+#[derive(Deserialize, Serialize, Debug, PartialEq, Eq, Clone)]
+pub enum ValidatorStatus {
+    Active,
+    Inactive,
+    Jailed,
+    Tombstoned,
+    Unknown(String),
+}
+
+impl ValidatorStatus {
+    fn as_str(&self) -> &str {
+        match self {
+            ValidatorStatus::Active => "Active",
+            ValidatorStatus::Inactive => "Inactive",
+            ValidatorStatus::Jailed => "Jailed",
+            ValidatorStatus::Tombstoned => "Tombstoned",
+            ValidatorStatus::Unknown(unknown_string) => unknown_string
+        }
+    }
 }