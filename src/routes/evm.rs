--- conflicted
+++ resolved
@@ -5,27 +5,15 @@
     Responder,
 };
 use mongodb::bson::doc;
-use mongodb::options::FindOptions;
-use crate::database::EvmPollForDb;
 
 use crate::fetch::evm::EvmVotesListResp;
 use crate::routes::{extract_chain, PaginationData, TNRAppError, TNRAppSuccessResponse};
 use crate::state::State;
-<<<<<<< HEAD
-use crate::fetch::evm::{EvmPollListResp, EvmVotesListResp};
-use crate::fetch::others::PaginationConfig;
-use crate::routes::{create_options, extract_chain, PaginationData, QueryParams, TNRAppError, TNRAppSuccessResponse};
-=======
->>>>>>> 989cc754
 
 // ====== Evm Methods ======
 
 #[get("{chain}/evm/polls")]
-<<<<<<< HEAD
-pub async fn evm_polls(path: Path<String>, chains: Data<State>, query: Query<PaginationData>) -> Result<TNRAppSuccessResponse<Vec<EvmPollForDb>>, TNRAppError> {
-=======
 pub async fn evm_polls(path: Path<String>, chains: Data<State>, query: Query<PaginationData>) -> Result<impl Responder, TNRAppError> {
->>>>>>> 989cc754
     let chain = path.into_inner();
 
     let chain = extract_chain(&chain, chains)?;
@@ -34,13 +22,8 @@
         return Err(TNRAppError::from(format!("Evm polls not supported for {}", &chain.config.name)));
     };
 
-<<<<<<< HEAD
-    let evm_polls_from_db = chain.database.find_paginated_evm_polls(None, Some(query.0)).await?;
-    Ok(TNRAppSuccessResponse::from(evm_polls_from_db))
-=======
     let evm_polls_from_db = chain.database.find_paginated_evm_polls(None, query.into_inner()).await?;
     Ok(TNRAppSuccessResponse::new(evm_polls_from_db.data, Some(evm_polls_from_db.pagination)))
->>>>>>> 989cc754
 }
 
 #[get("{chain}/evm/poll/{poll_id}")]
@@ -58,15 +41,11 @@
 }
 
 #[get("{chain}/evm/votes/{operator_address}")]
-<<<<<<< HEAD
-pub async fn evm_validator_votes(path: Path<(String, String)>, chains: Data<State>, query: Query<PaginationData>) -> Result<TNRAppSuccessResponse<Vec<EvmPollForDb>>, TNRAppError> {
-=======
 pub async fn evm_validator_votes(
     path: Path<(String, String)>,
     chains: Data<State>,
     query: Query<PaginationData>,
 ) -> Result<impl Responder, TNRAppError> {
->>>>>>> 989cc754
     let (chain, operator_address) = path.into_inner();
 
     let chain = extract_chain(&chain, chains)?;
@@ -75,11 +54,6 @@
         return Err(TNRAppError::from(format!("Evm votes not supported for {}", &chain.config.name)));
     };
 
-<<<<<<< HEAD
-
-    let val_evm_polls_from_db = chain.database.find_paginated_evm_polls(Some(doc! {"$match":{"participants":{"$elemMatch":{"operator_address":operator_address.clone()}}}}), None).await?;
-    Ok(TNRAppSuccessResponse::from(val_evm_polls_from_db))
-=======
     let evm_polls_db_result = chain
         .database
         .find_paginated_evm_polls(
@@ -92,7 +66,6 @@
     let pagination = evm_polls_db_result.pagination;
 
     Ok(TNRAppSuccessResponse::new(data, Some(pagination)))
->>>>>>> 989cc754
 }
 
 #[get("{chain}/evm/validator/supported_chains/{operator_address}")]
