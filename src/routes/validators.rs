use super::QueryParams;
use crate::{
    fetch::others::{PaginationConfig, Response},
    state::State,
};
use actix_web::{
    get,
    web::{Data, Json, Path, Query},
    Responder,
};
<<<<<<< HEAD
use futures::stream;
use crate::fetch::validators::ValidatorListResp;
=======
use crate::routes::{extract_chain, TNRAppError, TNRAppSuccessResponse};
>>>>>>> 3b31ec75

// ======== Validator Methods ========

#[get("{chain}/validator/{address}")]
pub async fn validator(path: Path<(String, String)>, chains: Data<State>) -> Result<impl Responder, TNRAppError> {
    let (chain, validator_addr) = path.into_inner();

    let chain = extract_chain(&chain, chains)?;
    let data = chain.get_validator_info(&validator_addr).await?;
    Ok(TNRAppSuccessResponse::new(data))
}

#[get("{chain}/validator-delegations/{address}")]
pub async fn validator_delegations(path: Path<(String, String)>, chains: Data<State>, query: Query<QueryParams>) -> Result<impl Responder, TNRAppError> {
    let (chain, validator_addr) = path.into_inner();

    let config = PaginationConfig::new().limit(6).page(query.page.unwrap_or(1));

    let chain = extract_chain(&chain, chains)?;
    let data = chain.get_validator_delegations(&validator_addr, config).await?;
    Ok(TNRAppSuccessResponse::new(data))
}

#[get("{chain}/validator-unbondings/{address}")]
pub async fn validator_unbondings(path: Path<(String, String)>, chains: Data<State>, query: Query<QueryParams>) -> Result<impl Responder, TNRAppError> {
    let (chain, validator_addr) = path.into_inner();

    let config = PaginationConfig::new().limit(6).page(query.page.unwrap_or(1));

    let chain = extract_chain(&chain, chains)?;
    let data = chain.get_validator_unbondings(&validator_addr, config).await?;
    Ok(TNRAppSuccessResponse::new(data))
}

#[get("{chain}/validator-redelegations/{address}")]
pub async fn validator_redelegations(path: Path<(String, String)>, chains: Data<State>, query: Query<QueryParams>) -> Result<impl Responder, TNRAppError> {
    let (chain, validator_addr) = path.into_inner();

    let config = PaginationConfig::new().limit(6).page(query.page.unwrap_or(1));

    let chain = extract_chain(&chain, chains)?;
    let data = chain.get_validator_redelegations(&validator_addr, config).await?;
    Ok(TNRAppSuccessResponse::new(data))
}

#[get("{chain}/validator-commission/{address}")]
pub async fn validator_commission(path: Path<(String, String)>, chains: Data<State>) -> Result<impl Responder, TNRAppError> {
    let (chain, validator_addr) = path.into_inner();

    let chain = extract_chain(&chain, chains)?;
    let data = chain.get_validator_commission(&validator_addr).await?;
    Ok(TNRAppSuccessResponse::new(data))
}

#[get("{chain}/validator-rewards/{address}")]
pub async fn validator_rewards(path: Path<(String, String)>, chains: Data<State>) -> Result<impl Responder, TNRAppError> {
    let (chain, validator_addr) = path.into_inner();

    let chain = extract_chain(&chain, chains)?;
    let data = chain.get_validator_rewards(&validator_addr).await?;
    Ok(TNRAppSuccessResponse::new(data))
}

#[get("{chain}/validators-bonded")]
pub async fn validators_bonded(path: Path<String>, chains: Data<State>) -> Result<impl Responder, TNRAppError> {
    let chain = path.into_inner();

    let chain = extract_chain(&chain, chains)?;
    let data = chain.get_validators_bonded(PaginationConfig::new()).await?;
    Ok(TNRAppSuccessResponse::new(data))
}

#[get("{chain}/validators-unbonded")]
pub async fn validators_unbonded(path: Path<String>, chains: Data<State>) -> Result<impl Responder, TNRAppError> {
    let chain = path.into_inner();

<<<<<<< HEAD
    let chain = chains.get(&chain).map_err(|err| Response::Error(err))?;
    let validators = chain.get_validators_unbonded(PaginationConfig::new()).await.map_err(|err| Response::Error(err))?;
    let validators_resp = ValidatorListResp::from(validators);
    Json(resp)
=======
    let chain = extract_chain(&chain, chains)?;
    let data = chain.get_validators_unbonded(PaginationConfig::new()).await?;
    Ok(TNRAppSuccessResponse::new(data))
>>>>>>> 3b31ec75
}

#[get("{chain}/validators-unbonding")]
pub async fn validators_unbonding(path: Path<String>, chains: Data<State>) -> Result<impl Responder, TNRAppError> {
    let chain = path.into_inner();

    let chain = extract_chain(&chain, chains)?;
    let data = chain.get_validators_unbonding(PaginationConfig::new()).await?;
    Ok(TNRAppSuccessResponse::new(data))
}

#[get("{chain}/validators-unspecified")]
pub async fn validators_unspecified(path: Path<String>, chains: Data<State>) -> Result<impl Responder, TNRAppError> {
    let chain = path.into_inner();

    let chain = extract_chain(&chain, chains)?;
    let data = chain.get_validators_unspecified(PaginationConfig::new()).await?;
    Ok(TNRAppSuccessResponse::new(data))
}

#[get("{chain}/validators-of/{address}")]
pub async fn validators_of_delegator(path: Path<(String, String)>, chains: Data<State>) -> Result<impl Responder, TNRAppError> {
    let (chain, delegator_addr) = path.into_inner();

    let chain = extract_chain(&chain, chains)?;
    let data = chain.get_validators_by_delegator(&delegator_addr, PaginationConfig::new()).await?;
    Ok(TNRAppSuccessResponse::new(data))
}

#[get("{chain}/validator-delegator-pair/{validator_address}/{delegator_address}")]
pub async fn validator_delegator_pair(path: Path<(String, String, String)>, chains: Data<State>) -> Result<impl Responder, TNRAppError> {
    let (chain, validator_addr, delegator_addr) = path.into_inner();

    let chain = extract_chain(&chain, chains)?;
    let data = chain.get_delegator_validator_pair_info(&delegator_addr, &validator_addr).await?;
    Ok(TNRAppSuccessResponse::new(data))
}

#[get("{chain}/validator-set/{height}")]
pub async fn validator_set_by_height(path: Path<(String, u64)>, chains: Data<State>) -> Result<impl Responder, TNRAppError> {
    let (chain, height) = path.into_inner();

    let chain = extract_chain(&chain, chains)?;
    let data = chain.get_validator_set_by_height(height).await?;
    Ok(TNRAppSuccessResponse::new(data))
}

#[get("{chain}/validator-set")]
pub async fn validator_set(path: Path<String>, chains: Data<State>) -> Result<impl Responder, TNRAppError> {
    let chain = path.into_inner();

    let chain = extract_chain(&chain, chains)?;
    let data = chain.get_validator_set().await?;
    Ok(TNRAppSuccessResponse::new(data))
}<|MERGE_RESOLUTION|>--- conflicted
+++ resolved
@@ -8,12 +8,9 @@
     web::{Data, Json, Path, Query},
     Responder,
 };
-<<<<<<< HEAD
 use futures::stream;
 use crate::fetch::validators::ValidatorListResp;
-=======
 use crate::routes::{extract_chain, TNRAppError, TNRAppSuccessResponse};
->>>>>>> 3b31ec75
 
 // ======== Validator Methods ========
 
@@ -90,16 +87,13 @@
 pub async fn validators_unbonded(path: Path<String>, chains: Data<State>) -> Result<impl Responder, TNRAppError> {
     let chain = path.into_inner();
 
-<<<<<<< HEAD
     let chain = chains.get(&chain).map_err(|err| Response::Error(err))?;
     let validators = chain.get_validators_unbonded(PaginationConfig::new()).await.map_err(|err| Response::Error(err))?;
     let validators_resp = ValidatorListResp::from(validators);
     Json(resp)
-=======
     let chain = extract_chain(&chain, chains)?;
     let data = chain.get_validators_unbonded(PaginationConfig::new()).await?;
     Ok(TNRAppSuccessResponse::new(data))
->>>>>>> 3b31ec75
 }
 
 #[get("{chain}/validators-unbonding")]
