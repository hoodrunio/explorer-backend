mod blocks;
mod chains;
mod database_tr;
mod params;
<<<<<<< HEAD
mod blocks;
mod evm_polls;
=======
mod validators;
>>>>>>> e9a2f066

pub use database_tr::DatabaseTR;

pub use blocks::Block as BlockForDb;
pub use chains::Chain as ChainForDb;
pub use params::DistributionParams as DistributionParamsForDb;
pub use params::GovParams as GovParamsForDb;
pub use params::Params as ParamsForDb;
pub use params::SlashingParams as SlashingParamsForDb;
<<<<<<< HEAD
pub use params::GovParams as GovParamsForDb;
pub use params::DistributionParams as DistributionParamsForDb;
pub use params::VotingPower as VotingPowerForDb;
pub use evm_polls::EvmPoll as EvmPollForDb;
=======
pub use params::StakingParams as StakingParamsForDb;
pub use params::VotingPower as VotingPowerForDb;
pub use validators::Validator as ValidatorForDb;
>>>>>>> e9a2f066
<|MERGE_RESOLUTION|>--- conflicted
+++ resolved
@@ -2,12 +2,8 @@
 mod chains;
 mod database_tr;
 mod params;
-<<<<<<< HEAD
-mod blocks;
+mod validators;
 mod evm_polls;
-=======
-mod validators;
->>>>>>> e9a2f066
 
 pub use database_tr::DatabaseTR;
 
@@ -17,13 +13,7 @@
 pub use params::GovParams as GovParamsForDb;
 pub use params::Params as ParamsForDb;
 pub use params::SlashingParams as SlashingParamsForDb;
-<<<<<<< HEAD
-pub use params::GovParams as GovParamsForDb;
-pub use params::DistributionParams as DistributionParamsForDb;
-pub use params::VotingPower as VotingPowerForDb;
-pub use evm_polls::EvmPoll as EvmPollForDb;
-=======
 pub use params::StakingParams as StakingParamsForDb;
 pub use params::VotingPower as VotingPowerForDb;
 pub use validators::Validator as ValidatorForDb;
->>>>>>> e9a2f066
+pub use evm_polls::EvmPoll as EvmPollForDb;