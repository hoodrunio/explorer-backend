use mongodb_cursor_pagination::{FindResult, PageInfo};
use serde::{Deserialize, Serialize};
use crate::routes::{PaginationData, PaginationDirection, TNRAppSuccessResponse};

#[derive(Deserialize, Serialize, Debug, Clone)]
pub struct ListDbResult<T> {
    /// Array of validators.
    pub data: Vec<T>,
    /// Pagination.
    pub pagination: PaginationData,
}

impl<T> From<FindResult<T>> for ListDbResult<T> {
    fn from(value: FindResult<T>) -> Self {
        let pagination = PaginationData {
            cursor: value.page_info.next_cursor,
<<<<<<< HEAD
            limit: None,
=======
            limit: Some(value.items.len() as u64),
>>>>>>> 989cc754
            direction: Some(PaginationDirection::Next),
            ..Default::default()
        };

        Self {
            data: value.items,
            pagination,
        }
    }
}

impl From<PageInfo> for PaginationData {
    fn from(value: PageInfo) -> Self {
        Self {
            cursor: value.next_cursor,
            direction: Some(PaginationDirection::Next),
            ..Default::default()
        }
    }
}

<<<<<<< HEAD
impl<T> From<ListDbResult<T>> for TNRAppSuccessResponse<Vec<T>> {

    fn from(value: ListDbResult<T>) -> Self {
        TNRAppSuccessResponse {
            data: value.data,
            pagination: Some(value.pagination),
        }
    }
}

=======
>>>>>>> 989cc754
impl<T> ListDbResult<T> {
    pub fn new(data: Vec<T>, page_info: PageInfo, total: u64) -> Self {
        Self {
            data,
            pagination: page_info.into()
        }
    }
}<|MERGE_RESOLUTION|>--- conflicted
+++ resolved
@@ -1,6 +1,6 @@
+use crate::routes::{PaginationData, PaginationDirection, TNRAppSuccessResponse};
 use mongodb_cursor_pagination::{FindResult, PageInfo};
 use serde::{Deserialize, Serialize};
-use crate::routes::{PaginationData, PaginationDirection, TNRAppSuccessResponse};
 
 #[derive(Deserialize, Serialize, Debug, Clone)]
 pub struct ListDbResult<T> {
@@ -14,11 +14,7 @@
     fn from(value: FindResult<T>) -> Self {
         let pagination = PaginationData {
             cursor: value.page_info.next_cursor,
-<<<<<<< HEAD
-            limit: None,
-=======
             limit: Some(value.items.len() as u64),
->>>>>>> 989cc754
             direction: Some(PaginationDirection::Next),
             ..Default::default()
         };
@@ -40,9 +36,7 @@
     }
 }
 
-<<<<<<< HEAD
 impl<T> From<ListDbResult<T>> for TNRAppSuccessResponse<Vec<T>> {
-
     fn from(value: ListDbResult<T>) -> Self {
         TNRAppSuccessResponse {
             data: value.data,
@@ -51,13 +45,11 @@
     }
 }
 
-=======
->>>>>>> 989cc754
 impl<T> ListDbResult<T> {
     pub fn new(data: Vec<T>, page_info: PageInfo, total: u64) -> Self {
         Self {
             data,
-            pagination: page_info.into()
+            pagination: page_info.into(),
         }
     }
 }