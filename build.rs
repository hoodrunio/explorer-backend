<<<<<<< HEAD
use std::env;
use std::path::PathBuf;
use prost_wkt_build::{FileDescriptorSet, Message};

fn main() {
    let out = PathBuf::from(env::var("OUT_DIR").unwrap());
    let descriptor_file = out.join("descriptor.bin");

    tonic_build::configure()
        .type_attribute(".", "#[derive(serde::Serialize, serde::Deserialize)]")
        .extern_path(".google.protobuf.Any", "::prost_wkt_types::Any")
        .extern_path(".google.protobuf.Timestamp", "::prost_wkt_types::Timestamp")
        .extern_path(".google.protobuf.Value", "::prost_wkt_types::Value")
        .extern_path(".google.protobuf.Duration", "::prost_wkt_types::Duration")
        .build_server(false)
        .build_client(true)
        .file_descriptor_set_path(&descriptor_file)
        .compile(
            &[
                "cosmos/gov/v1beta1/gov.proto",
                "cosmos/gov/v1beta1/query.proto",
                "cosmos/gov/v1/query.proto",
                "cosmos/gov/v1/gov.proto",
                "cosmos/gov/v1/tx.proto",
                "cosmos/bank/v1beta1/bank.proto",
                "cosmos/base/query/v1beta1/pagination.proto",
                "cosmos/base/v1beta1/coin.proto",
                "cosmos/params/v1beta1/params.proto",
                "cosmos/upgrade/v1beta1/upgrade.proto",
                "cosmos/distribution/v1beta1/distribution.proto",
                "ibc/core/client/v1/client.proto",
                "evmos/erc20/v1/erc20.proto",
                "evmos/incentives/v1/incentives.proto",
                "osmosis/pool-incentives/v1beta1/gov.proto",
                "umee/leverage/v1/tx.proto",
                "gravity/v1/types.proto",
                "quicksilver/interchainstaking/v1/proposals.proto"
            ],
            &["proto"],
        )
        .unwrap();

    let descriptor_bytes = std::fs::read(descriptor_file).unwrap();
    let descriptor = FileDescriptorSet::decode(&descriptor_bytes[..]).unwrap();

    prost_wkt_build::add_serde(out, descriptor);

=======
#[derive(Debug)]
pub struct Chain<'a> {
    pub name: &'a str,
    pub logo: &'a str,
    pub gecko: Option<&'a str>,
    pub epoch: bool,
    pub prefix: &'a str,
    pub main_denom: String,
    pub rpc_url: &'a str,
    pub rest_url: &'a str,
    pub wss_url: &'a str,
    pub decimals: u8,
    pub decimals_pow: u64,
    pub sdk_version: u8,
    pub manual_versioning: bool,
    pub json_rpc: Option<&'a str>,
}
fn main() {
    println!("bypassing build script");
>>>>>>> 989cc754
}<|MERGE_RESOLUTION|>--- conflicted
+++ resolved
@@ -1,7 +1,6 @@
-<<<<<<< HEAD
+use prost_wkt_build::{FileDescriptorSet, Message};
 use std::env;
 use std::path::PathBuf;
-use prost_wkt_build::{FileDescriptorSet, Message};
 
 fn main() {
     let out = PathBuf::from(env::var("OUT_DIR").unwrap());
@@ -35,7 +34,7 @@
                 "osmosis/pool-incentives/v1beta1/gov.proto",
                 "umee/leverage/v1/tx.proto",
                 "gravity/v1/types.proto",
-                "quicksilver/interchainstaking/v1/proposals.proto"
+                "quicksilver/interchainstaking/v1/proposals.proto",
             ],
             &["proto"],
         )
@@ -45,26 +44,4 @@
     let descriptor = FileDescriptorSet::decode(&descriptor_bytes[..]).unwrap();
 
     prost_wkt_build::add_serde(out, descriptor);
-
-=======
-#[derive(Debug)]
-pub struct Chain<'a> {
-    pub name: &'a str,
-    pub logo: &'a str,
-    pub gecko: Option<&'a str>,
-    pub epoch: bool,
-    pub prefix: &'a str,
-    pub main_denom: String,
-    pub rpc_url: &'a str,
-    pub rest_url: &'a str,
-    pub wss_url: &'a str,
-    pub decimals: u8,
-    pub decimals_pow: u64,
-    pub sdk_version: u8,
-    pub manual_versioning: bool,
-    pub json_rpc: Option<&'a str>,
-}
-fn main() {
-    println!("bypassing build script");
->>>>>>> 989cc754
 }